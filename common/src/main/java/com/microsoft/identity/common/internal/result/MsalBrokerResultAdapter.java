--- conflicted
+++ resolved
@@ -318,14 +318,9 @@
     }
 
     /**
-<<<<<<< HEAD
-     * Get the bundle from the ICacheRecord list.
-     * @param records List of ICacheRecord
-=======
      * Get the bundle from the AccountRecord list.
      *
      * @param records List of AccountRecord
->>>>>>> efd10c29
      * @return Bundle
      */
     public Bundle bundleFromCacheRecordList(@NonNull final List<ICacheRecord> records) {
@@ -343,24 +338,15 @@
     }
 
     /**
-<<<<<<< HEAD
-     * Get the CacheRecord list from bundle.
-=======
      * Get the AccountRecord list from bundle.
      *
->>>>>>> efd10c29
      * @param bundle Bundle
      * @return List of CacheRecord
      */
     public static List<ICacheRecord> getCacheRecordListFromBundle(@NonNull final Bundle bundle)
             throws ClientException {
         final ArrayList<String> accountsList = bundle.getStringArrayList(BROKER_ACCOUNTS);
-<<<<<<< HEAD
         final List<ICacheRecord> result = new ArrayList<>();
-=======
-        final List<AccountRecord> result = new ArrayList<>();
-
->>>>>>> efd10c29
         if (accountsList == null) {
             //The bundle does not contain the BROKER_RESULT_ACCOUNTS value.
             throw new ClientException(ErrorStrings.NO_ACCOUNT_FOUND,
