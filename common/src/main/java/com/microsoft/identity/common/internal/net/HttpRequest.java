// Copyright (c) Microsoft Corporation.
// All rights reserved.
//
// This code is licensed under the MIT License.
//
// Permission is hereby granted, free of charge, to any person obtaining a copy
// of this software and associated documentation files(the "Software"), to deal
// in the Software without restriction, including without limitation the rights
// to use, copy, modify, merge, publish, distribute, sublicense, and / or sell
// copies of the Software, and to permit persons to whom the Software is
// furnished to do so, subject to the following conditions :
//
// The above copyright notice and this permission notice shall be included in
// all copies or substantial portions of the Software.
//
// THE SOFTWARE IS PROVIDED "AS IS", WITHOUT WARRANTY OF ANY KIND, EXPRESS OR
// IMPLIED, INCLUDING BUT NOT LIMITED TO THE WARRANTIES OF MERCHANTABILITY,
// FITNESS FOR A PARTICULAR PURPOSE AND NONINFRINGEMENT. IN NO EVENT SHALL THE
// AUTHORS OR COPYRIGHT HOLDERS BE LIABLE FOR ANY CLAIM, DAMAGES OR OTHER
// LIABILITY, WHETHER IN AN ACTION OF CONTRACT, TORT OR OTHERWISE, ARISING FROM,
// OUT OF OR IN CONNECTION WITH THE SOFTWARE OR THE USE OR OTHER DEALINGS IN
// THE SOFTWARE.
package com.microsoft.identity.common.internal.net;

<<<<<<< HEAD
import com.microsoft.identity.common.internal.telemetry.Telemetry;
import com.microsoft.identity.common.internal.telemetry.events.HttpEndEvent;
import com.microsoft.identity.common.internal.telemetry.events.HttpStartEvent;
=======
import androidx.annotation.NonNull;
import androidx.annotation.Nullable;

>>>>>>> 1060a753
import com.microsoft.identity.common.internal.util.StringUtil;

import java.io.BufferedReader;
import java.io.Closeable;
import java.io.IOException;
import java.io.InputStream;
import java.io.InputStreamReader;
import java.io.OutputStream;
import java.net.HttpURLConnection;
import java.net.SocketTimeoutException;
import java.net.URL;
import java.net.UnknownServiceException;
import java.util.HashMap;
import java.util.Map;
import java.util.Set;

<<<<<<< HEAD
import static com.microsoft.identity.common.adal.internal.AuthenticationConstants.AAD.CLIENT_REQUEST_ID;
=======
import static com.microsoft.identity.common.internal.net.HttpUrlConnectionFactory.createHttpURLConnection;
>>>>>>> 1060a753

/**
 * Internal class for handling http request.
 */
public final class HttpRequest {

    private static final String HOST = "Host";

    /**
     * The waiting time before doing retry to prevent hitting the server immediately failure.
     */
    private static final int RETRY_TIME_WAITING_PERIOD_MSEC = 1000;
    private static final int STREAM_BUFFER_SIZE = 1024;

    static final String REQUEST_METHOD_GET = "GET";
    static final String REQUEST_METHOD_POST = "POST";

    /**
     * Value of read timeout in milliseconds.
     */
    public static int READ_TIMEOUT = 30000;

    /**
     * Value of connect timeout in milliseconds.
     */
    public static int CONNECT_TIMEOUT = 30000;

    // class variables
    private final URL mRequestUrl;
    private final byte[] mRequestContent;
    private final String mRequestContentType;
    private final String mRequestMethod;
    private final Map<String, String> mRequestHeaders = new HashMap<>();

    /**
     * Constructor for {@link HttpRequest} with request {@link URL} and request headers.
     *
     * @param requestUrl     The {@link URL} to make the http request.
     * @param requestHeaders Headers used to send the http request.
     */
    private HttpRequest(@NonNull final URL requestUrl,
                        @NonNull final Map<String, String> requestHeaders,
                        @NonNull final String requestMethod) {
        this(requestUrl, requestHeaders, requestMethod, null, null);
    }

    /**
     * Constructor for {@link HttpRequest} with request {@link URL}, headers, post message and the
     * request content type.
     *
     * @param requestUrl         The {@link URL} to make the http request.
     * @param requestHeaders     Headers used to send the http request.
     * @param requestContent     Post message sent in the post request.
     * @param requestContentType Request content type.
     */
    private HttpRequest(@NonNull final URL requestUrl,
                        @NonNull final Map<String, String> requestHeaders,
                        @NonNull final String requestMethod,
                        @Nullable final byte[] requestContent,
                        @Nullable final String requestContentType) {
        mRequestUrl = requestUrl;
        mRequestHeaders.put(HOST, requestUrl.getAuthority());
        mRequestHeaders.putAll(requestHeaders);
        mRequestMethod = requestMethod;
        mRequestContent = requestContent;
        mRequestContentType = requestContentType;
    }

    /**
     * Send post request {@link URL}, headers, post message and the request content type.
     *
     * @param requestUrl         The {@link URL} to make the http request.
     * @param requestHeaders     Headers used to send the http request.
     * @param requestContent     Post message sent in the post request.
     * @param requestContentType Request content type.
     * @return HttpResponse
     * @throws IOException throw if error happen during http send request.
     */
<<<<<<< HEAD
    public static HttpResponse sendPost(final URL requestUrl, final Map<String, String> requestHeaders,
                                        final byte[] requestContent, final String requestContentType)
            throws IOException {
        Telemetry.emit(
                new HttpStartEvent()
                        .putMethod(REQUEST_METHOD_POST)
                        .putPath(requestUrl)
                        .putRequestIdHeader(requestHeaders.get(CLIENT_REQUEST_ID))
        );

        final HttpRequest httpRequest = new HttpRequest(requestUrl, requestHeaders, REQUEST_METHOD_POST,
                requestContent, requestContentType);
        final HttpResponse response = httpRequest.send();
        Telemetry.emit(new HttpEndEvent().putStatusCode(response.getStatusCode()));

        return response;
=======
    public static HttpResponse sendPost(final URL requestUrl,
                                        final Map<String, String> requestHeaders,
                                        final byte[] requestContent,
                                        final String requestContentType) throws IOException {
        final HttpRequest httpRequest = new HttpRequest(
                requestUrl,
                requestHeaders,
                REQUEST_METHOD_POST,
                requestContent,
                requestContentType
        );

        return httpRequest.send();
>>>>>>> 1060a753
    }

    /**
     * Send Get request {@link URL} and request headers.
     *
     * @param requestUrl     The {@link URL} to make the http request.
     * @param requestHeaders Headers used to send the http request.
     * @return HttpResponse
     * @throws IOException throw if service error happen during http request.
     */
<<<<<<< HEAD
    public static HttpResponse sendGet(final URL requestUrl, final Map<String, String> requestHeaders)
            throws IOException {
        Telemetry.emit(
                new HttpStartEvent()
                        .putMethod(REQUEST_METHOD_GET)
                        .putPath(requestUrl)
                        .putRequestIdHeader(requestHeaders.get(CLIENT_REQUEST_ID))
        );

        final HttpRequest httpRequest = new HttpRequest(requestUrl, requestHeaders, REQUEST_METHOD_GET);
        final HttpResponse response =  httpRequest.send();
=======
    public static HttpResponse sendGet(final URL requestUrl,
                                       final Map<String, String> requestHeaders) throws IOException {
        final HttpRequest httpRequest = new HttpRequest(
                requestUrl,
                requestHeaders,
                REQUEST_METHOD_GET
        );
>>>>>>> 1060a753

        Telemetry.emit(
                new HttpEndEvent()
                        .putStatusCode(response.getStatusCode())
        );
        return response;
    }

    /**
     * Send http request.
     */
    private HttpResponse send() throws IOException {
        final HttpResponse response = sendWithRetry();

        if (response != null && isRetryableError(response.getStatusCode())) {
            throw new UnknownServiceException("Retry failed again with 500/503/504");
        }

        return response;
    }

    /**
     * Execute the send request, and retry if needed. Retry happens on all the endpoint when
     * receiving {@link SocketTimeoutException} or retryable error 500/503/504.
     */
    private HttpResponse sendWithRetry() throws IOException {
        final HttpResponse httpResponse;

        try {
            httpResponse = executeHttpSend();
        } catch (final SocketTimeoutException socketTimeoutException) {
            // In android, network timeout is thrown as the SocketTimeOutException, we need to
            // catch this and perform retry. If retry also fails with timeout, the
            // socketTimeoutException will be bubbled up
            waitBeforeRetry();
            return executeHttpSend();
        }

        if (isRetryableError(httpResponse.getStatusCode())) {
            // retry if we get 500/503/504
            waitBeforeRetry();
            return executeHttpSend();
        }

        return httpResponse;
    }

    private HttpResponse executeHttpSend() throws IOException {
        final HttpURLConnection urlConnection = setupConnection();
        urlConnection.setRequestMethod(mRequestMethod);
        urlConnection.setUseCaches(true);
        setRequestBody(urlConnection, mRequestContent, mRequestContentType);

        InputStream responseStream = null;

        final HttpResponse response;
        try {
            try {
                responseStream = urlConnection.getInputStream();
            } catch (final SocketTimeoutException socketTimeoutException) {
                // SocketTimeoutExcetion is thrown when connection timeout happens. For connection
                // timeout, we want to retry once. Throw the exception to the upper layer, and the
                // upper layer will handle the rety.
                throw socketTimeoutException;
            } catch (final IOException ioException) {
                responseStream = urlConnection.getErrorStream();
            }

            final int statusCode = urlConnection.getResponseCode();

            final String responseBody = responseStream == null
                    ? ""
                    : convertStreamToString(responseStream);

            response = new HttpResponse(statusCode, responseBody, urlConnection.getHeaderFields());
        } finally {
            safeCloseStream(responseStream);
        }

        return response;
    }

    private HttpURLConnection setupConnection() throws IOException {
        final HttpURLConnection urlConnection = createHttpURLConnection(mRequestUrl);

        // Apply request headers and update the headers with default attributes first
        final Set<Map.Entry<String, String>> headerEntries = mRequestHeaders.entrySet();

        for (final Map.Entry<String, String> entry : headerEntries) {
            urlConnection.setRequestProperty(entry.getKey(), entry.getValue());
        }

        urlConnection.setConnectTimeout(CONNECT_TIMEOUT);
        urlConnection.setReadTimeout(READ_TIMEOUT);
        urlConnection.setInstanceFollowRedirects(true);
        urlConnection.setUseCaches(false);
        urlConnection.setDoInput(true);

        return urlConnection;
    }

    private static void setRequestBody(@NonNull final HttpURLConnection connection,
                                       @Nullable final byte[] contentRequest,
                                       @Nullable final String requestContentType) throws IOException {
        if (contentRequest == null) {
            return;
        }

        connection.setDoOutput(true);

        if (!StringUtil.isEmpty(requestContentType)) {
            connection.setRequestProperty("Content-Type", requestContentType);
        }

        connection.setRequestProperty("Content-Length", String.valueOf(contentRequest.length));

        OutputStream out = null;

        try {
            out = connection.getOutputStream();
            out.write(contentRequest);
        } finally {
            safeCloseStream(out);
        }
    }

    /**
     * Convert stream into the string.
     *
     * @param inputStream {@link InputStream} to be converted to be a string.
     * @return The converted string
     * @throws IOException Thrown when failing to access inputStream stream.
     */
    private static String convertStreamToString(final InputStream inputStream) throws IOException {
        try {
            final BufferedReader reader = new BufferedReader(new InputStreamReader(inputStream));
            final char[] buffer = new char[STREAM_BUFFER_SIZE];
            final StringBuilder stringBuilder = new StringBuilder();
            int charsRead;

            while ((charsRead = reader.read(buffer)) > -1) {
                stringBuilder.append(buffer, 0, charsRead);
            }

            return stringBuilder.toString();
        } finally {
            safeCloseStream(inputStream);
        }
    }

    /**
     * Close the stream safely.
     *
     * @param stream stream to be closed
     */
    private static void safeCloseStream(@Nullable final Closeable stream) {
        if (stream == null) {
            return;
        }

        try {
            stream.close();
        } catch (final IOException e) {
            //Encountered IO exception when trying to close the stream"
        }
    }

    /**
     * Check if the given status code is the retryable status code(500/503/504).
     *
     * @param statusCode The status to check.
     * @return True if the status code is 500, 503 or 504, false otherwise.
     */
    private static boolean isRetryableError(final int statusCode) {
        return statusCode == HttpURLConnection.HTTP_INTERNAL_ERROR
                || statusCode == HttpURLConnection.HTTP_GATEWAY_TIMEOUT
                || statusCode == HttpURLConnection.HTTP_UNAVAILABLE;
    }

    /**
     * Having the thread wait for 1 second before doing the retry to avoid hitting server
     * immediately.
     */
    private void waitBeforeRetry() {
        try {
            Thread.sleep(RETRY_TIME_WAITING_PERIOD_MSEC);
        } catch (final InterruptedException interrupted) {
            //Fail the have the thread waiting for 1 second before doing the retry
        }
    }
}<|MERGE_RESOLUTION|>--- conflicted
+++ resolved
@@ -22,15 +22,9 @@
 // THE SOFTWARE.
 package com.microsoft.identity.common.internal.net;
 
-<<<<<<< HEAD
 import com.microsoft.identity.common.internal.telemetry.Telemetry;
 import com.microsoft.identity.common.internal.telemetry.events.HttpEndEvent;
 import com.microsoft.identity.common.internal.telemetry.events.HttpStartEvent;
-=======
-import androidx.annotation.NonNull;
-import androidx.annotation.Nullable;
-
->>>>>>> 1060a753
 import com.microsoft.identity.common.internal.util.StringUtil;
 
 import java.io.BufferedReader;
@@ -47,11 +41,11 @@
 import java.util.Map;
 import java.util.Set;
 
-<<<<<<< HEAD
+import androidx.annotation.NonNull;
+import androidx.annotation.Nullable;
+
 import static com.microsoft.identity.common.adal.internal.AuthenticationConstants.AAD.CLIENT_REQUEST_ID;
-=======
 import static com.microsoft.identity.common.internal.net.HttpUrlConnectionFactory.createHttpURLConnection;
->>>>>>> 1060a753
 
 /**
  * Internal class for handling http request.
@@ -130,7 +124,6 @@
      * @return HttpResponse
      * @throws IOException throw if error happen during http send request.
      */
-<<<<<<< HEAD
     public static HttpResponse sendPost(final URL requestUrl, final Map<String, String> requestHeaders,
                                         final byte[] requestContent, final String requestContentType)
             throws IOException {
@@ -141,17 +134,6 @@
                         .putRequestIdHeader(requestHeaders.get(CLIENT_REQUEST_ID))
         );
 
-        final HttpRequest httpRequest = new HttpRequest(requestUrl, requestHeaders, REQUEST_METHOD_POST,
-                requestContent, requestContentType);
-        final HttpResponse response = httpRequest.send();
-        Telemetry.emit(new HttpEndEvent().putStatusCode(response.getStatusCode()));
-
-        return response;
-=======
-    public static HttpResponse sendPost(final URL requestUrl,
-                                        final Map<String, String> requestHeaders,
-                                        final byte[] requestContent,
-                                        final String requestContentType) throws IOException {
         final HttpRequest httpRequest = new HttpRequest(
                 requestUrl,
                 requestHeaders,
@@ -159,9 +141,10 @@
                 requestContent,
                 requestContentType
         );
-
-        return httpRequest.send();
->>>>>>> 1060a753
+        final HttpResponse response = httpRequest.send();
+        Telemetry.emit(new HttpEndEvent().putStatusCode(response.getStatusCode()));
+
+        return response;
     }
 
     /**
@@ -172,7 +155,6 @@
      * @return HttpResponse
      * @throws IOException throw if service error happen during http request.
      */
-<<<<<<< HEAD
     public static HttpResponse sendGet(final URL requestUrl, final Map<String, String> requestHeaders)
             throws IOException {
         Telemetry.emit(
@@ -182,17 +164,12 @@
                         .putRequestIdHeader(requestHeaders.get(CLIENT_REQUEST_ID))
         );
 
-        final HttpRequest httpRequest = new HttpRequest(requestUrl, requestHeaders, REQUEST_METHOD_GET);
-        final HttpResponse response =  httpRequest.send();
-=======
-    public static HttpResponse sendGet(final URL requestUrl,
-                                       final Map<String, String> requestHeaders) throws IOException {
         final HttpRequest httpRequest = new HttpRequest(
                 requestUrl,
                 requestHeaders,
                 REQUEST_METHOD_GET
         );
->>>>>>> 1060a753
+        final HttpResponse response =  httpRequest.send();
 
         Telemetry.emit(
                 new HttpEndEvent()
