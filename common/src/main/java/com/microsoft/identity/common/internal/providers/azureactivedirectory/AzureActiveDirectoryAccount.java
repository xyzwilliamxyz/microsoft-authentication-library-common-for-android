--- conflicted
+++ resolved
@@ -21,13 +21,11 @@
  */
 public class AzureActiveDirectoryAccount extends Account {
 
-<<<<<<< HEAD
 
     private String mDisplayableId; // Legacy Identifier -  UPN (preferred) or Email
     private String mUniqueId; // Legacy Identifier - Object Id (preferred) or Subject
-=======
-    private String mDisplayableId;
->>>>>>> 38e3cb76
+
+
     private String mName;
     private String mIdentityProvider;
     private String mUid;
