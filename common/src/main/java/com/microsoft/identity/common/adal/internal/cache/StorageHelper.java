--- conflicted
+++ resolved
@@ -1,13 +1,5 @@
 package com.microsoft.identity.common.adal.internal.cache;
 
-<<<<<<< HEAD
-=======
-import com.microsoft.identity.common.adal.internal.AuthenticationConstants;
-import com.microsoft.identity.common.adal.internal.AuthenticationSettings;
-import com.microsoft.identity.common.adal.internal.util.StringExtensions;
-import com.microsoft.identity.common.exception.ErrorStrings;
-
->>>>>>> eeb0ac92
 import android.annotation.SuppressLint;
 import android.annotation.TargetApi;
 import android.content.Context;
@@ -16,10 +8,10 @@
 import android.util.Base64;
 import android.util.Log;
 
-import com.microsoft.identity.common.adal.error.ADALError;
 import com.microsoft.identity.common.adal.internal.AuthenticationConstants;
 import com.microsoft.identity.common.adal.internal.AuthenticationSettings;
 import com.microsoft.identity.common.adal.internal.util.StringExtensions;
+import com.microsoft.identity.common.exception.ErrorStrings;
 
 import java.io.ByteArrayOutputStream;
 import java.io.File;
@@ -137,8 +129,9 @@
 
     /**
      * Constructor for {@link StorageHelper}.
+     *
      * @param context The {@link Context} to create {@link StorageHelper}.
-     * TODO: Remove this suppression: https://android-developers.blogspot.com/2013/08/some-securerandom-thoughts.html
+     *                TODO: Remove this suppression: https://android-developers.blogspot.com/2013/08/some-securerandom-thoughts.html
      */
     @SuppressLint("TrulyRandom")
     public StorageHelper(Context context) {
@@ -288,10 +281,12 @@
         mBlobVersion = defaultBlobVersion;
         return getKeyOrCreate(mBlobVersion);
     }
+
     /**
      * For API <18 or user provide the key, will return the user supplied key.
      * Supported API >= 18 PrivateKey is stored in AndroidKeyStore. Loads key
      * from the file if it exists. If not exist, it will generate one.
+     *
      * @param keyVersion The key type of the keys used to encrypt data, could be user provided key
      *                   or key persisted in the keystore.
      * @return The {@link SecretKey} used to encrypt data.
@@ -325,6 +320,7 @@
 
     /**
      * Get the saved key. Will only do read operation.
+     *
      * @param keyVersion whether the key is user defined or in Android key store
      * @return SecretKey
      * @throws GeneralSecurityException
@@ -332,9 +328,9 @@
      */
     private synchronized SecretKey getKey(final String keyVersion) throws GeneralSecurityException, IOException {
         switch (keyVersion) {
-            case VERSION_USER_DEFINED :
+            case VERSION_USER_DEFINED:
                 return getSecretKey(AuthenticationSettings.INSTANCE.getSecretKeyData());
-            case VERSION_ANDROID_KEY_STORE :
+            case VERSION_ANDROID_KEY_STORE:
 
                 if (mSecretKeyFromAndroidKeyStore != null) {
                     return mSecretKeyFromAndroidKeyStore;
@@ -345,7 +341,7 @@
                 mKeyPair = readKeyPair();
                 mSecretKeyFromAndroidKeyStore = getUnwrappedSecretKey();
                 return mSecretKeyFromAndroidKeyStore;
-            default :
+            default:
                 throw new IOException("Unknown keyVersion.");
         }
     }
