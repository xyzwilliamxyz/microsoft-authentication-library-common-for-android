--- conflicted
+++ resolved
@@ -61,21 +61,12 @@
 
         Logger.info(TAG, "Constructing result bundle from AcquireTokenOperationParameters.");
 
-<<<<<<< HEAD
         final BrokerRequest brokerRequest =  new BrokerRequest.Builder()
                 .authority(parameters.authority().getAuthorityURL().toString())
                 .scope(TextUtils.join( " ", parameters.scopes()))
                 .redirect(getRedirectUri(context,parameters))
                 .clientId(parameters.clientId())
                 .username(parameters.loginHint())
-=======
-        final BrokerRequest brokerRequest = new BrokerRequest.Builder()
-                .authority(parameters.getAuthority().getAuthorityURL().toString())
-                .scope(TextUtils.join(" ", parameters.getScopes()))
-                .redirect(getRedirectUri(parameters))
-                .clientId(parameters.getClientId())
-                .username(parameters.getLoginHint())
->>>>>>> dff4d16b
                 .extraQueryStringParameter(
                         parameters.extraQueryStringParameters() != null ?
                                 QueryParamsAdapter._toJson(parameters.extraQueryStringParameters())
@@ -105,7 +96,6 @@
 
         Logger.info(TAG, "Constructing result bundle from AcquireTokenSilentOperationParameters.");
 
-<<<<<<< HEAD
         final BrokerRequest brokerRequest =  new BrokerRequest.Builder()
                 .authority(parameters.authority().getAuthorityURL().toString())
                 .scope(TextUtils.join( " ", parameters.scopes()))
@@ -116,18 +106,6 @@
                 .username(parameters.account().getUsername())
                 .claims(parameters.claimsRequestJson())
                 .forceRefresh(parameters.forceRefresh())
-=======
-        final BrokerRequest brokerRequest = new BrokerRequest.Builder()
-                .authority(parameters.getAuthority().getAuthorityURL().toString())
-                .scope(TextUtils.join(" ", parameters.getScopes()))
-                .redirect(getRedirectUri(parameters))
-                .clientId(parameters.getClientId())
-                .homeAccountId(parameters.getAccount().getHomeAccountId())
-                .localAccountId(parameters.getAccount().getLocalAccountId())
-                .username(parameters.getAccount().getUsername())
-                .claims(parameters.getClaimsRequestJson())
-                .forceRefresh(parameters.getForceRefresh())
->>>>>>> dff4d16b
                 .correlationId(DiagnosticContext.getRequestContext().get(DiagnosticContext.CORRELATION_ID))
                 .applicationName(context.applicationName())
                 .applicationVersion(context.applicationVersion())
@@ -329,13 +307,10 @@
     }
 
     /**
-<<<<<<< HEAD
      * Create the request bundle for IMicrosoftAuthService.hello().
      * @param context IContext
      * @return request bundle
      */
-    public static Bundle getBrokerHelloBundle(@NonNull final CommandContext context) {
-=======
      * Helper method to get redirect uri from parameters, calculates from package signature if not available.
      */
     private String getRedirectUri(@NonNull OperationParameters parameters) {
@@ -348,8 +323,7 @@
         return parameters.getRedirectUri();
     }
 
-    public Bundle getRequestBundleForHello(@NonNull final OperationParameters parameters) {
->>>>>>> dff4d16b
+    public static Bundle getBrokerHelloBundle(@NonNull final CommandContext context) {
         final Bundle requestBundle = new Bundle();
         requestBundle.putString(AuthenticationConstants.Broker.CLIENT_ADVERTISED_MAXIMUM_BP_VERSION_KEY,
                 AuthenticationConstants.Broker.BROKER_PROTOCOL_VERSION_CODE);
@@ -430,7 +404,6 @@
      *
      * @return
      */
-<<<<<<< HEAD
     private String getRedirectUri(
             @NonNull IContext context,
             @NonNull ITokenRequestParameters parameters) {
@@ -441,7 +414,7 @@
             );
         }
         return parameters.redirectUri();
-=======
+    }
     public static List<BrowserDescriptor> getBrowserSafeListForBroker() {
         List<BrowserDescriptor> browserDescriptors = new ArrayList<>();
         final HashSet<String> signatureHashes = new HashSet();
@@ -466,6 +439,5 @@
         final String intunePackageName = "com.microsoft.intune";
         Logger.info(TAG + methodName, "Calling package name : " + packageName);
         return intunePackageName.equalsIgnoreCase(packageName);
->>>>>>> dff4d16b
     }
 }